/*
 * Copyright contributors to Hyperledger Besu.
 *
 * Licensed under the Apache License, Version 2.0 (the "License"); you may not use this file except in compliance with
 * the License. You may obtain a copy of the License at
 *
 * http://www.apache.org/licenses/LICENSE-2.0
 *
 * Unless required by applicable law or agreed to in writing, software distributed under the License is distributed on
 * an "AS IS" BASIS, WITHOUT WARRANTIES OR CONDITIONS OF ANY KIND, either express or implied. See the License for the
 * specific language governing permissions and limitations under the License.
 *
 * SPDX-License-Identifier: Apache-2.0
 */
package org.hyperledger.besu.ethereum.eth.transactions;

import static org.hyperledger.besu.ethereum.eth.transactions.PendingTransaction.MemorySize.ACCESS_LIST_ENTRY_SHALLOW_SIZE;
import static org.hyperledger.besu.ethereum.eth.transactions.PendingTransaction.MemorySize.ACCESS_LIST_STORAGE_KEY_SIZE;
import static org.hyperledger.besu.ethereum.eth.transactions.PendingTransaction.MemorySize.BLOBS_WITH_COMMITMENTS_SIZE;
import static org.hyperledger.besu.ethereum.eth.transactions.PendingTransaction.MemorySize.BLOB_SIZE;
import static org.hyperledger.besu.ethereum.eth.transactions.PendingTransaction.MemorySize.CODE_DELEGATION_ENTRY_SIZE;
import static org.hyperledger.besu.ethereum.eth.transactions.PendingTransaction.MemorySize.EIP1559_AND_EIP4844_SHALLOW_SIZE;
import static org.hyperledger.besu.ethereum.eth.transactions.PendingTransaction.MemorySize.FRONTIER_AND_ACCESS_LIST_SHALLOW_SIZE;
import static org.hyperledger.besu.ethereum.eth.transactions.PendingTransaction.MemorySize.KZG_COMMITMENT_OR_PROOF_SIZE;
import static org.hyperledger.besu.ethereum.eth.transactions.PendingTransaction.MemorySize.LIST_SHALLOW_SIZE;
import static org.hyperledger.besu.ethereum.eth.transactions.PendingTransaction.MemorySize.OPTIONAL_ACCESS_LIST_SHALLOW_SIZE;
import static org.hyperledger.besu.ethereum.eth.transactions.PendingTransaction.MemorySize.OPTIONAL_CHAIN_ID_SIZE;
import static org.hyperledger.besu.ethereum.eth.transactions.PendingTransaction.MemorySize.OPTIONAL_CODE_DELEGATION_LIST_SHALLOW_SIZE;
import static org.hyperledger.besu.ethereum.eth.transactions.PendingTransaction.MemorySize.OPTIONAL_SHALLOW_SIZE;
import static org.hyperledger.besu.ethereum.eth.transactions.PendingTransaction.MemorySize.OPTIONAL_TO_SIZE;
import static org.hyperledger.besu.ethereum.eth.transactions.PendingTransaction.MemorySize.PAYLOAD_SHALLOW_SIZE;
import static org.hyperledger.besu.ethereum.eth.transactions.PendingTransaction.MemorySize.PENDING_TRANSACTION_SHALLOW_SIZE;
import static org.hyperledger.besu.ethereum.eth.transactions.PendingTransaction.MemorySize.VERSIONED_HASH_SIZE;

import org.hyperledger.besu.datatypes.AccessListEntry;
import org.hyperledger.besu.datatypes.Address;
import org.hyperledger.besu.datatypes.Hash;
import org.hyperledger.besu.datatypes.Wei;
import org.hyperledger.besu.ethereum.core.Transaction;

import java.util.Collection;
import java.util.List;
import java.util.concurrent.atomic.AtomicLong;

/**
 * Tracks the additional metadata associated with transactions to enable prioritization for mining
 * and deciding which transactions to drop when the transaction pool reaches its size limit.
 */
public abstract class PendingTransaction
    implements org.hyperledger.besu.datatypes.PendingTransaction {
<<<<<<< HEAD
  static final int NOT_INITIALIZED = -1;
  static final int FRONTIER_AND_ACCESS_LIST_SHALLOW_MEMORY_SIZE = 904;
  static final int EIP1559_AND_EIP4844_SHALLOW_MEMORY_SIZE = 1016;
  static final int OPTIONAL_TO_MEMORY_SIZE = 112;
  static final int OPTIONAL_CHAIN_ID_MEMORY_SIZE = 80;
  static final int PAYLOAD_BASE_MEMORY_SIZE = 32;
  static final int ACCESS_LIST_STORAGE_KEY_MEMORY_SIZE = 32;
  static final int ACCESS_LIST_ENTRY_BASE_MEMORY_SIZE = 248;
  static final int OPTIONAL_ACCESS_LIST_MEMORY_SIZE = 24;
  static final int VERSIONED_HASH_SIZE = 96;
  static final int BASE_LIST_SIZE = 48;
  static final int BASE_OPTIONAL_SIZE = 16;
  static final int KZG_COMMITMENT_OR_PROOF_SIZE = 112;
  static final int BLOB_SIZE = 131136;
  static final int BLOBS_WITH_COMMITMENTS_SIZE = 40;
  static final int PENDING_TRANSACTION_MEMORY_SIZE = 40;

  static final int DEPOSIT_SIZE = 872;
  static final int SOURCE_HASH_SIZE = 32;
  static final int IS_SYSTEM_TX_SIZE = 1;
  static final int MINT_SIZE = 32;

=======
  public static final Byte MAX_SCORE = Byte.MAX_VALUE;
  private static final int NOT_INITIALIZED = -1;
>>>>>>> dad5fd71
  private static final AtomicLong TRANSACTIONS_ADDED = new AtomicLong();
  private final Transaction transaction;
  private final long addedAt;
  private final long sequence; // Allows prioritization based on order transactions are added
  private volatile byte score;

  private int memorySize = NOT_INITIALIZED;

  private PendingTransaction(
      final Transaction transaction, final byte score, final long addedAt, final long sequence) {
    this.transaction = transaction;
    this.addedAt = addedAt;
    this.sequence = sequence;
    this.score = score;
  }

  private PendingTransaction(final Transaction transaction, final byte score, final long addedAt) {
    this(transaction, score, addedAt, TRANSACTIONS_ADDED.getAndIncrement());
  }

  public static PendingTransaction newPendingTransaction(
      final Transaction transaction,
      final boolean isLocal,
      final boolean hasPriority,
      final byte score) {
    return newPendingTransaction(
        transaction, isLocal, hasPriority, score, System.currentTimeMillis());
  }

  public static PendingTransaction newPendingTransaction(
      final Transaction transaction,
      final boolean isLocal,
      final boolean hasPriority,
      final byte score,
      final long addedAt) {
    if (isLocal) {
      if (hasPriority) {
        return new Local.Priority(transaction, score, addedAt);
      }
      return new Local(transaction, score, addedAt);
    }
    if (hasPriority) {
      return new Remote.Priority(transaction, score, addedAt);
    }
    return new Remote(transaction, score, addedAt);
  }

  @Override
  public Transaction getTransaction() {
    return transaction;
  }

  public Wei getGasPrice() {
    return transaction.getGasPrice().orElse(Wei.ZERO);
  }

  public long getSequence() {
    return sequence;
  }

  public long getNonce() {
    return transaction.getNonce();
  }

  public Address getSender() {
    return transaction.getSender();
  }

  public Hash getHash() {
    return transaction.getHash();
  }

  @Override
  public long getAddedAt() {
    return addedAt;
  }

  @Override
  public int memorySize() {
    if (memorySize == NOT_INITIALIZED) {
      memorySize = computeMemorySize();
    }
    return memorySize;
  }

  public byte getScore() {
    return score;
  }

  public void decrementScore() {
    // use temp var to avoid non-atomic update of volatile var
    final byte newScore = (byte) (score - 1);

    // check to avoid underflow
    if (newScore < score) {
      score = newScore;
    }
  }

  public abstract PendingTransaction detachedCopy();

  private int computeMemorySize() {
    return switch (transaction.getType()) {
          case FRONTIER -> computeFrontierMemorySize();
          case ACCESS_LIST -> computeAccessListMemorySize();
          case EIP1559 -> computeEIP1559MemorySize();
          case BLOB -> computeBlobMemorySize();
<<<<<<< HEAD
          case DELEGATE_CODE -> computeSetCodeMemorySize();
          case OPTIMISM_DEPOSIT -> computeOpDepositMemorySize();
=======
          case DELEGATE_CODE -> computeDelegateCodeMemorySize();
>>>>>>> dad5fd71
        }
        + PENDING_TRANSACTION_SHALLOW_SIZE;
  }

  /** correct memory size for OptimismDeposit transactions. */
  private int computeOpDepositMemorySize() {
    return DEPOSIT_SIZE
        + computePayloadMemorySize()
        + computeToMemorySize()
        + SOURCE_HASH_SIZE
        + IS_SYSTEM_TX_SIZE
        + MINT_SIZE;
  }

  private int computeFrontierMemorySize() {
    return FRONTIER_AND_ACCESS_LIST_SHALLOW_SIZE
        + computePayloadMemorySize()
        + computeToMemorySize()
        + computeChainIdMemorySize();
  }

  private int computeAccessListMemorySize() {
    return FRONTIER_AND_ACCESS_LIST_SHALLOW_SIZE
        + computePayloadMemorySize()
        + computeToMemorySize()
        + computeChainIdMemorySize()
        + computeAccessListEntriesMemorySize();
  }

  private int computeEIP1559MemorySize() {
    return EIP1559_AND_EIP4844_SHALLOW_SIZE
        + computePayloadMemorySize()
        + computeToMemorySize()
        + computeChainIdMemorySize()
        + computeAccessListEntriesMemorySize();
  }

  private int computeBlobMemorySize() {
    return computeEIP1559MemorySize()
        + OPTIONAL_SHALLOW_SIZE // for the versionedHashes field
        + computeBlobWithCommitmentsMemorySize();
  }

  private int computeDelegateCodeMemorySize() {
    return computeEIP1559MemorySize() + computeCodeDelegationListMemorySize();
  }

  private int computeBlobWithCommitmentsMemorySize() {
    final int blobCount = transaction.getBlobCount();

    return OPTIONAL_SHALLOW_SIZE
        + BLOBS_WITH_COMMITMENTS_SIZE
        + (LIST_SHALLOW_SIZE * 4)
        + (KZG_COMMITMENT_OR_PROOF_SIZE * blobCount * 2)
        + (VERSIONED_HASH_SIZE * blobCount)
        + (BLOB_SIZE * blobCount);
  }

  private int computePayloadMemorySize() {
    return !transaction.getPayload().isEmpty()
        ? PAYLOAD_SHALLOW_SIZE + transaction.getPayload().size()
        : 0;
  }

  private int computeToMemorySize() {
    if (transaction.getTo().isPresent()) {
      return OPTIONAL_TO_SIZE;
    }
    return 0;
  }

  private int computeChainIdMemorySize() {
    if (transaction.getChainId().isPresent()) {
      return OPTIONAL_CHAIN_ID_SIZE;
    }
    return 0;
  }

  private int computeAccessListEntriesMemorySize() {
    return transaction
        .getAccessList()
        .map(
            al -> {
              int totalSize = OPTIONAL_ACCESS_LIST_SHALLOW_SIZE;
              totalSize += al.size() * ACCESS_LIST_ENTRY_SHALLOW_SIZE;
              totalSize +=
                  al.stream().map(AccessListEntry::storageKeys).mapToInt(List::size).sum()
                      * ACCESS_LIST_STORAGE_KEY_SIZE;
              return totalSize;
            })
        .orElse(0);
  }

  private int computeCodeDelegationListMemorySize() {
    return transaction
        .getCodeDelegationList()
        .map(
            cd -> {
              int totalSize = OPTIONAL_CODE_DELEGATION_LIST_SHALLOW_SIZE;
              totalSize += cd.size() * CODE_DELEGATION_ENTRY_SIZE;
              return totalSize;
            })
        .orElse(0);
  }

  public static List<Transaction> toTransactionList(
      final Collection<PendingTransaction> transactionsInfo) {
    return transactionsInfo.stream().map(PendingTransaction::getTransaction).toList();
  }

  @Override
  public boolean equals(final Object o) {
    if (this == o) {
      return true;
    }
    if (o == null || getClass() != o.getClass()) {
      return false;
    }

    PendingTransaction that = (PendingTransaction) o;

    return sequence == that.sequence;
  }

  @Override
  public int hashCode() {
    return 31 * Long.hashCode(sequence);
  }

  @Override
  public String toString() {
    return "Hash="
        + transaction.getHash().toShortHexString()
        + ", nonce="
        + transaction.getNonce()
        + ", sender="
        + transaction.getSender().toShortHexString()
        + ", addedAt="
        + addedAt
        + ", sequence="
        + sequence
        + ", isLocal="
        + isReceivedFromLocalSource()
        + ", hasPriority="
        + hasPriority()
        + ", score="
        + score
        + '}';
  }

  @Override
  public String toTraceLog() {
    return "{sequence: "
        + sequence
        + ", addedAt: "
        + addedAt
        + ", isLocal="
        + isReceivedFromLocalSource()
        + ", hasPriority="
        + hasPriority()
        + ", score="
        + score
        + ", "
        + transaction.toTraceLog()
        + "}";
  }

  public static class Local extends PendingTransaction {

    public Local(final Transaction transaction, final byte score, final long addedAt) {
      super(transaction, score, addedAt);
    }

    public Local(final Transaction transaction) {
      this(transaction, MAX_SCORE, System.currentTimeMillis());
    }

    private Local(final long sequence, final byte score, final Transaction transaction) {
      super(transaction, score, System.currentTimeMillis(), sequence);
    }

    @Override
    public PendingTransaction detachedCopy() {
      return new Local(getSequence(), getScore(), getTransaction().detachedCopy());
    }

    @Override
    public boolean isReceivedFromLocalSource() {
      return true;
    }

    @Override
    public boolean hasPriority() {
      return false;
    }

    public static class Priority extends Local {
      public Priority(final Transaction transaction) {
        this(transaction, MAX_SCORE, System.currentTimeMillis());
      }

      public Priority(final Transaction transaction, final byte score, final long addedAt) {
        super(transaction, score, addedAt);
      }

      public Priority(final long sequence, final byte score, final Transaction transaction) {
        super(sequence, score, transaction);
      }

      @Override
      public PendingTransaction detachedCopy() {
        return new Priority(getSequence(), getScore(), getTransaction().detachedCopy());
      }

      @Override
      public boolean hasPriority() {
        return true;
      }
    }
  }

  public static class Remote extends PendingTransaction {

    public Remote(final Transaction transaction, final byte score, final long addedAt) {
      super(transaction, score, addedAt);
    }

    public Remote(final Transaction transaction) {
      this(transaction, MAX_SCORE, System.currentTimeMillis());
    }

    private Remote(final long sequence, final byte score, final Transaction transaction) {
      super(transaction, score, System.currentTimeMillis(), sequence);
    }

    @Override
    public PendingTransaction detachedCopy() {
      return new Remote(getSequence(), getScore(), getTransaction().detachedCopy());
    }

    @Override
    public boolean isReceivedFromLocalSource() {
      return false;
    }

    @Override
    public boolean hasPriority() {
      return false;
    }

    public static class Priority extends Remote {
      public Priority(final Transaction transaction) {
        this(transaction, MAX_SCORE, System.currentTimeMillis());
      }

      public Priority(final Transaction transaction, final byte score, final long addedAt) {
        super(transaction, score, addedAt);
      }

      public Priority(final long sequence, final byte score, final Transaction transaction) {
        super(sequence, score, transaction);
      }

      @Override
      public PendingTransaction detachedCopy() {
        return new Priority(getSequence(), getScore(), getTransaction().detachedCopy());
      }

      @Override
      public boolean hasPriority() {
        return true;
      }
    }
  }

  /**
   * The memory size of an object is calculated using the PendingTransactionEstimatedMemorySizeTest
   * look there for the details of the calculation and to adapt the code when any of the related
   * class changes its structure.
   */
  public interface MemorySize {
    int FRONTIER_AND_ACCESS_LIST_SHALLOW_SIZE = 912;
    int EIP1559_AND_EIP4844_SHALLOW_SIZE = 1024;
    int OPTIONAL_TO_SIZE = 112;
    int OPTIONAL_CHAIN_ID_SIZE = 80;
    int PAYLOAD_SHALLOW_SIZE = 32;
    int ACCESS_LIST_STORAGE_KEY_SIZE = 32;
    int ACCESS_LIST_ENTRY_SHALLOW_SIZE = 248;
    int OPTIONAL_ACCESS_LIST_SHALLOW_SIZE = 40;
    int OPTIONAL_CODE_DELEGATION_LIST_SHALLOW_SIZE = 40;
    int CODE_DELEGATION_ENTRY_SIZE = 520;
    int VERSIONED_HASH_SIZE = 96;
    int LIST_SHALLOW_SIZE = 48;
    int OPTIONAL_SHALLOW_SIZE = 16;
    int KZG_COMMITMENT_OR_PROOF_SIZE = 112;
    int BLOB_SIZE = 131136;
    int BLOBS_WITH_COMMITMENTS_SIZE = 40;
    int PENDING_TRANSACTION_SHALLOW_SIZE = 40;
  }
}<|MERGE_RESOLUTION|>--- conflicted
+++ resolved
@@ -48,33 +48,14 @@
  */
 public abstract class PendingTransaction
     implements org.hyperledger.besu.datatypes.PendingTransaction {
-<<<<<<< HEAD
-  static final int NOT_INITIALIZED = -1;
-  static final int FRONTIER_AND_ACCESS_LIST_SHALLOW_MEMORY_SIZE = 904;
-  static final int EIP1559_AND_EIP4844_SHALLOW_MEMORY_SIZE = 1016;
-  static final int OPTIONAL_TO_MEMORY_SIZE = 112;
-  static final int OPTIONAL_CHAIN_ID_MEMORY_SIZE = 80;
-  static final int PAYLOAD_BASE_MEMORY_SIZE = 32;
-  static final int ACCESS_LIST_STORAGE_KEY_MEMORY_SIZE = 32;
-  static final int ACCESS_LIST_ENTRY_BASE_MEMORY_SIZE = 248;
-  static final int OPTIONAL_ACCESS_LIST_MEMORY_SIZE = 24;
-  static final int VERSIONED_HASH_SIZE = 96;
-  static final int BASE_LIST_SIZE = 48;
-  static final int BASE_OPTIONAL_SIZE = 16;
-  static final int KZG_COMMITMENT_OR_PROOF_SIZE = 112;
-  static final int BLOB_SIZE = 131136;
-  static final int BLOBS_WITH_COMMITMENTS_SIZE = 40;
-  static final int PENDING_TRANSACTION_MEMORY_SIZE = 40;
+  public static final Byte MAX_SCORE = Byte.MAX_VALUE;
+  public static final int NOT_INITIALIZED = -1;
 
   static final int DEPOSIT_SIZE = 872;
   static final int SOURCE_HASH_SIZE = 32;
   static final int IS_SYSTEM_TX_SIZE = 1;
   static final int MINT_SIZE = 32;
 
-=======
-  public static final Byte MAX_SCORE = Byte.MAX_VALUE;
-  private static final int NOT_INITIALIZED = -1;
->>>>>>> dad5fd71
   private static final AtomicLong TRANSACTIONS_ADDED = new AtomicLong();
   private final Transaction transaction;
   private final long addedAt;
@@ -182,24 +163,10 @@
           case ACCESS_LIST -> computeAccessListMemorySize();
           case EIP1559 -> computeEIP1559MemorySize();
           case BLOB -> computeBlobMemorySize();
-<<<<<<< HEAD
-          case DELEGATE_CODE -> computeSetCodeMemorySize();
+          case DELEGATE_CODE -> computeDelegateCodeMemorySize();
           case OPTIMISM_DEPOSIT -> computeOpDepositMemorySize();
-=======
-          case DELEGATE_CODE -> computeDelegateCodeMemorySize();
->>>>>>> dad5fd71
         }
         + PENDING_TRANSACTION_SHALLOW_SIZE;
-  }
-
-  /** correct memory size for OptimismDeposit transactions. */
-  private int computeOpDepositMemorySize() {
-    return DEPOSIT_SIZE
-        + computePayloadMemorySize()
-        + computeToMemorySize()
-        + SOURCE_HASH_SIZE
-        + IS_SYSTEM_TX_SIZE
-        + MINT_SIZE;
   }
 
   private int computeFrontierMemorySize() {
@@ -291,6 +258,16 @@
               return totalSize;
             })
         .orElse(0);
+  }
+
+  /** correct memory size for OptimismDeposit transactions. */
+  private int computeOpDepositMemorySize() {
+    return DEPOSIT_SIZE
+        + computePayloadMemorySize()
+        + computeToMemorySize()
+        + SOURCE_HASH_SIZE
+        + IS_SYSTEM_TX_SIZE
+        + MINT_SIZE;
   }
 
   public static List<Transaction> toTransactionList(

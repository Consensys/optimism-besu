/*
 * Copyright contributors to Hyperledger Besu.
 *
 * Licensed under the Apache License, Version 2.0 (the "License"); you may not use this file except in compliance with
 * the License. You may obtain a copy of the License at
 *
 * http://www.apache.org/licenses/LICENSE-2.0
 *
 * Unless required by applicable law or agreed to in writing, software distributed under the License is distributed on
 * an "AS IS" BASIS, WITHOUT WARRANTIES OR CONDITIONS OF ANY KIND, either express or implied. See the License for the
 * specific language governing permissions and limitations under the License.
 *
 * SPDX-License-Identifier: Apache-2.0
 */
package org.hyperledger.besu.ethereum.eth.transactions.layered;

import static org.assertj.core.api.Assertions.assertThat;
import static org.hyperledger.besu.ethereum.core.TransactionTestFixture.createSignedCodeDelegation;
import static org.hyperledger.besu.ethereum.eth.transactions.PendingTransaction.MAX_SCORE;

import org.hyperledger.besu.crypto.KeyPair;
import org.hyperledger.besu.crypto.SignatureAlgorithm;
import org.hyperledger.besu.crypto.SignatureAlgorithmFactory;
import org.hyperledger.besu.datatypes.Address;
import org.hyperledger.besu.datatypes.Blob;
import org.hyperledger.besu.datatypes.BlobsWithCommitments;
import org.hyperledger.besu.datatypes.CodeDelegation;
import org.hyperledger.besu.datatypes.Hash;
import org.hyperledger.besu.datatypes.KZGCommitment;
import org.hyperledger.besu.datatypes.KZGProof;
import org.hyperledger.besu.datatypes.TransactionType;
import org.hyperledger.besu.datatypes.VersionedHash;
import org.hyperledger.besu.datatypes.Wei;
import org.hyperledger.besu.ethereum.core.Transaction;
import org.hyperledger.besu.ethereum.core.TransactionTestFixture;
import org.hyperledger.besu.ethereum.core.Util;
import org.hyperledger.besu.ethereum.eth.manager.EthScheduler;
import org.hyperledger.besu.ethereum.eth.transactions.PendingTransaction;
import org.hyperledger.besu.ethereum.eth.transactions.PendingTransactions;
import org.hyperledger.besu.ethereum.eth.transactions.TransactionPoolMetrics;
import org.hyperledger.besu.evm.account.Account;
import org.hyperledger.besu.metrics.StubMetricsSystem;
import org.hyperledger.besu.testutil.DeterministicEthScheduler;

import java.math.BigInteger;
import java.util.List;
import java.util.Optional;
import java.util.Random;
import java.util.stream.IntStream;

import com.google.common.base.Supplier;
import com.google.common.base.Suppliers;
import org.apache.tuweni.bytes.Bytes;
import org.apache.tuweni.bytes.Bytes48;

public class BaseTransactionPoolTest {

  protected static final Supplier<SignatureAlgorithm> SIGNATURE_ALGORITHM =
      Suppliers.memoize(SignatureAlgorithmFactory::getInstance);
  protected static final KeyPair KEYS1 = SIGNATURE_ALGORITHM.get().generateKeyPair();
  protected static final KeyPair KEYS2 = SIGNATURE_ALGORITHM.get().generateKeyPair();
  protected static final Address SENDER1 = Util.publicKeyToAddress(KEYS1.getPublicKey());
  protected static final Address SENDER2 = Util.publicKeyToAddress(KEYS2.getPublicKey());
  protected static final CodeDelegation CODE_DELEGATION_SENDER_1 =
      createSignedCodeDelegation(BigInteger.ONE, Address.ZERO, 0, KEYS1);
  protected static final Wei DEFAULT_MIN_GAS_PRICE = Wei.of(50);
  protected static final Wei DEFAULT_MIN_PRIORITY_FEE = Wei.ZERO;
  private static final Random randomizeTxType = new Random();

  protected final Transaction transaction0 = createTransaction(0);
  protected final Transaction transaction1 = createTransaction(1);
  protected final Transaction transaction2 = createTransaction(2);
  protected final Transaction blobTransaction0 = createEIP4844Transaction(0, KEYS1, 1, 1);

  protected final EthScheduler ethScheduler = new DeterministicEthScheduler();
  protected final StubMetricsSystem metricsSystem = new StubMetricsSystem();

  protected Transaction createTransaction(final long nonce) {
    return createTransaction(nonce, Wei.of(5000L), KEYS1);
  }

  protected Transaction createTransaction(final long nonce, final KeyPair keys) {
    return createTransaction(nonce, Wei.of(5000L), keys);
  }

  protected Transaction createTransaction(final long nonce, final Wei maxGasPrice) {
    return createTransaction(nonce, maxGasPrice, KEYS1);
  }

  protected Transaction createTransaction(final long nonce, final int payloadSize) {
    return createTransaction(nonce, Wei.of(5000L), payloadSize, KEYS1);
  }

  protected Transaction createTransaction(
      final long nonce, final Wei maxGasPrice, final KeyPair keys) {
    return createTransaction(nonce, maxGasPrice, 0, keys);
  }

  protected Transaction createEIP1559Transaction(
      final long nonce, final KeyPair keys, final int gasFeeMultiplier) {
    return createTransaction(
        TransactionType.EIP1559, nonce, Wei.of(5000L).multiply(gasFeeMultiplier), 0, null, keys);
  }

  protected Transaction createEIP4844Transaction(
      final long nonce, final KeyPair keys, final int gasFeeMultiplier, final int blobCount) {
    return createTransaction(
        TransactionType.BLOB,
        nonce,
        Wei.of(5000L).multiply(gasFeeMultiplier),
        Wei.of(5000L).multiply(gasFeeMultiplier).divide(10),
        0,
        blobCount,
        null,
        keys);
  }

  protected Transaction createEIP7702Transaction(
      final long nonce,
      final KeyPair keys,
      final int gasFeeMultiplier,
      final List<CodeDelegation> codeDelegations) {
    return createTransaction(
        TransactionType.DELEGATE_CODE,
        nonce,
        Wei.of(5000L).multiply(gasFeeMultiplier),
        0,
        codeDelegations,
        keys);
  }

  protected Transaction createTransactionOfSize(
      final long nonce, final Wei maxGasPrice, final int txSize, final KeyPair keys) {

    final TransactionType txType =
        TransactionType.values()[
            randomizeTxType.nextInt(txSize < blobTransaction0.getSize() ? 3 : 4)];

    final Transaction baseTx =
        createTransaction(txType, nonce, maxGasPrice, maxGasPrice.divide(10), 0, 1, null, keys);
    final int payloadSize = txSize - baseTx.getSize();

    return createTransaction(
        txType, nonce, maxGasPrice, maxGasPrice.divide(10), payloadSize, 1, null, keys);
  }

  protected Transaction createTransaction(
      final long nonce, final Wei maxGasPrice, final int payloadSize, final KeyPair keys) {

    final TransactionType txType = TransactionType.values()[randomizeTxType.nextInt(4)];

    return switch (txType) {
      case FRONTIER, ACCESS_LIST, EIP1559 ->
          createTransaction(txType, nonce, maxGasPrice, payloadSize, null, keys);
      case BLOB ->
          createTransaction(
<<<<<<< HEAD
              txType, nonce, maxGasPrice, maxGasPrice.divide(10), payloadSize, 1, keys);
      case OPTIMISM_DEPOSIT -> null;
=======
              txType, nonce, maxGasPrice, maxGasPrice.divide(10), payloadSize, 1, null, keys);
      case DELEGATE_CODE ->
          createTransaction(
              txType, nonce, maxGasPrice, payloadSize, List.of(CODE_DELEGATION_SENDER_1), keys);
>>>>>>> dad5fd71
    };
  }

  protected Transaction createTransaction(
      final TransactionType type,
      final long nonce,
      final Wei maxGasPrice,
      final int payloadSize,
      final List<CodeDelegation> codeDelegations,
      final KeyPair keys) {
    return createTransaction(
        type, nonce, maxGasPrice, maxGasPrice.divide(10), payloadSize, 0, codeDelegations, keys);
  }

  protected Transaction createTransaction(
      final TransactionType type,
      final long nonce,
      final Wei maxGasPrice,
      final Wei maxPriorityFeePerGas,
      final int payloadSize,
      final int blobCount,
      final List<CodeDelegation> codeDelegations,
      final KeyPair keys) {
    return prepareTransaction(
            type, nonce, maxGasPrice, maxPriorityFeePerGas, payloadSize, blobCount, codeDelegations)
        .createTransaction(keys);
  }

  protected TransactionTestFixture prepareTransaction(
      final TransactionType type,
      final long nonce,
      final Wei maxGasPrice,
      final Wei maxPriorityFeePerGas,
      final int payloadSize,
      final int blobCount,
      final List<CodeDelegation> codeDelegations) {

    var tx =
        new TransactionTestFixture()
            .to(Optional.of(Address.fromHexString("0x634316eA0EE79c701c6F67C53A4C54cBAfd2316d")))
            .value(Wei.of(nonce))
            .nonce(nonce)
            .type(type);
    if (payloadSize > 0) {
      var payloadBytes = Bytes.fromHexString("01".repeat(payloadSize));
      tx.payload(payloadBytes);
    }
    if (type.supports1559FeeMarket()) {
      tx.maxFeePerGas(Optional.of(maxGasPrice))
          .maxPriorityFeePerGas(Optional.of(maxPriorityFeePerGas));
      if (type.supportsBlob() && blobCount > 0) {
        tx.maxFeePerBlobGas(Optional.of(maxGasPrice));
        final var versionHashes =
            IntStream.range(0, blobCount)
                .mapToObj(i -> new VersionedHash((byte) 1, Hash.ZERO))
                .toList();
        final var kgzCommitments =
            IntStream.range(0, blobCount)
                .mapToObj(i -> new KZGCommitment(Bytes48.random()))
                .toList();
        final var kzgProofs =
            IntStream.range(0, blobCount).mapToObj(i -> new KZGProof(Bytes48.random())).toList();
        final var blobs =
            IntStream.range(0, blobCount).mapToObj(i -> new Blob(Bytes.random(32 * 4096))).toList();
        tx.versionedHashes(Optional.of(versionHashes));
        final var blobsWithCommitments =
            new BlobsWithCommitments(kgzCommitments, blobs, kzgProofs, versionHashes);
        tx.blobsWithCommitments(Optional.of(blobsWithCommitments));
      } else if (type.supportsDelegateCode()) {
        tx.codeDelegations(codeDelegations);
      }
    } else {
      tx.gasPrice(maxGasPrice);
    }
    return tx;
  }

  protected Transaction createTransactionReplacement(
      final Transaction originalTransaction, final KeyPair keys) {
    return createTransaction(
        originalTransaction.getType(),
        originalTransaction.getNonce(),
        originalTransaction.getMaxGasPrice().multiply(2),
        originalTransaction.getMaxGasPrice().multiply(2).divide(10),
        0,
        1,
        originalTransaction.getCodeDelegationList().orElse(null),
        keys);
  }

  protected PendingTransaction createRemotePendingTransaction(final Transaction transaction) {
    return new PendingTransaction.Remote(transaction);
  }

  protected PendingTransaction createRemotePendingTransaction(
      final Transaction transaction, final boolean hasPriority) {
    return PendingTransaction.newPendingTransaction(transaction, false, hasPriority, MAX_SCORE);
  }

  protected PendingTransaction createLocalPendingTransaction(final Transaction transaction) {
    return new PendingTransaction.Local(transaction);
  }

  protected void assertTransactionPending(
      final PendingTransactions transactions, final Transaction t) {
    assertThat(transactions.getTransactionByHash(t.getHash())).contains(t);
  }

  protected void assertTransactionNotPending(
      final PendingTransactions transactions, final Transaction t) {
    assertThat(transactions.getTransactionByHash(t.getHash())).isEmpty();
  }

  protected void assertNoNextNonceForSender(
      final PendingTransactions pendingTransactions, final Address sender) {
    assertThat(pendingTransactions.getNextNonceForSender(sender)).isEmpty();
  }

  protected void assertNextNonceForSender(
      final PendingTransactions pendingTransactions, final Address sender1, final int i) {
    assertThat(pendingTransactions.getNextNonceForSender(sender1)).isPresent().hasValue(i);
  }

  protected void addLocalTransactions(
      final PendingTransactions sorter, final Account sender, final long... nonces) {
    for (final long nonce : nonces) {
      sorter.addTransaction(
          createLocalPendingTransaction(createTransaction(nonce)), Optional.of(sender));
    }
  }

  protected long getAddedCount(
      final String source, final String priority, final AddReason addReason, final String layer) {
    return metricsSystem.getCounterValue(
        TransactionPoolMetrics.ADDED_COUNTER_NAME, source, priority, addReason.label(), layer);
  }

  protected long getRemovedCount(
      final String source, final String priority, final String operation, final String layer) {
    return metricsSystem.getCounterValue(
        TransactionPoolMetrics.REMOVED_COUNTER_NAME, source, priority, operation, layer);
  }
}<|MERGE_RESOLUTION|>--- conflicted
+++ resolved
@@ -154,15 +154,11 @@
           createTransaction(txType, nonce, maxGasPrice, payloadSize, null, keys);
       case BLOB ->
           createTransaction(
-<<<<<<< HEAD
-              txType, nonce, maxGasPrice, maxGasPrice.divide(10), payloadSize, 1, keys);
-      case OPTIMISM_DEPOSIT -> null;
-=======
               txType, nonce, maxGasPrice, maxGasPrice.divide(10), payloadSize, 1, null, keys);
       case DELEGATE_CODE ->
           createTransaction(
               txType, nonce, maxGasPrice, payloadSize, List.of(CODE_DELEGATION_SENDER_1), keys);
->>>>>>> dad5fd71
+      case OPTIMISM_DEPOSIT -> null;
     };
   }
 

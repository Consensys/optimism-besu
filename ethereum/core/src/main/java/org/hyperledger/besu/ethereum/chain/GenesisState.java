/*
 * Copyright ConsenSys AG.
 *
 * Licensed under the Apache License, Version 2.0 (the "License"); you may not use this file except in compliance with
 * the License. You may obtain a copy of the License at
 *
 * http://www.apache.org/licenses/LICENSE-2.0
 *
 * Unless required by applicable law or agreed to in writing, software distributed under the License is distributed on
 * an "AS IS" BASIS, WITHOUT WARRANTIES OR CONDITIONS OF ANY KIND, either express or implied. See the License for the
 * specific language governing permissions and limitations under the License.
 *
 * SPDX-License-Identifier: Apache-2.0
 */
package org.hyperledger.besu.ethereum.chain;

import static java.util.Collections.emptyList;
import static org.hyperledger.besu.ethereum.trie.common.GenesisWorldStateProvider.createGenesisWorldState;

import org.hyperledger.besu.config.GenesisAccount;
import org.hyperledger.besu.config.GenesisConfig;
import org.hyperledger.besu.datatypes.Address;
import org.hyperledger.besu.datatypes.BlobGas;
import org.hyperledger.besu.datatypes.Hash;
import org.hyperledger.besu.ethereum.core.Block;
import org.hyperledger.besu.ethereum.core.BlockBody;
import org.hyperledger.besu.ethereum.core.BlockHeader;
import org.hyperledger.besu.ethereum.core.BlockHeaderBuilder;
import org.hyperledger.besu.ethereum.core.Difficulty;
import org.hyperledger.besu.ethereum.core.MutableWorldState;
import org.hyperledger.besu.ethereum.core.Withdrawal;
import org.hyperledger.besu.ethereum.mainnet.ProtocolSchedule;
import org.hyperledger.besu.ethereum.mainnet.ScheduleBasedBlockHeaderFunctions;
import org.hyperledger.besu.ethereum.worldstate.DataStorageConfiguration;
import org.hyperledger.besu.evm.account.MutableAccount;
import org.hyperledger.besu.evm.log.LogsBloomFilter;
import org.hyperledger.besu.evm.worldstate.WorldUpdater;

import java.net.URL;
import java.util.List;
import java.util.Locale;
import java.util.Optional;
import java.util.OptionalLong;
import java.util.function.Function;
import java.util.stream.Stream;

import com.google.common.annotations.VisibleForTesting;
import com.google.common.base.MoreObjects;
import org.apache.tuweni.bytes.Bytes;
import org.apache.tuweni.bytes.Bytes32;

public class GenesisState {

<<<<<<< HEAD
  protected final Block block;
  protected final GenesisConfigFile genesisConfigFile;

  GenesisState(final Block block, final GenesisConfigFile genesisConfigFile) {
=======
  private final Block block;
  private final GenesisConfig genesisConfig;

  private GenesisState(final Block block, final GenesisConfig genesisConfig) {
>>>>>>> dad5fd71
    this.block = block;
    this.genesisConfig = genesisConfig;
  }

  /**
   * Construct a {@link GenesisState} from a JSON string.
   *
   * @param json A JSON string describing the genesis block
   * @param protocolSchedule A protocol Schedule associated with
   * @return A new {@link GenesisState}.
   */
  public static GenesisState fromJson(final String json, final ProtocolSchedule protocolSchedule) {
    return fromConfig(GenesisConfig.fromConfig(json), protocolSchedule);
  }

  /**
   * Construct a {@link GenesisState} from a URL
   *
   * @param dataStorageConfiguration A {@link DataStorageConfiguration} describing the storage
   *     configuration
   * @param jsonSource A URL pointing to JSON genesis file
   * @param protocolSchedule A protocol Schedule associated with
   * @return A new {@link GenesisState}.
   */
  @VisibleForTesting
  static GenesisState fromJsonSource(
      final DataStorageConfiguration dataStorageConfiguration,
      final URL jsonSource,
      final ProtocolSchedule protocolSchedule) {
    return fromConfig(
        dataStorageConfiguration, GenesisConfig.fromConfig(jsonSource), protocolSchedule);
  }

  /**
   * Construct a {@link GenesisState} from a genesis file object.
   *
   * @param config A {@link GenesisConfig} describing the genesis block.
   * @param protocolSchedule A protocol Schedule associated with
   * @return A new {@link GenesisState}.
   */
  public static GenesisState fromConfig(
      final GenesisConfig config, final ProtocolSchedule protocolSchedule) {
    return fromConfig(DataStorageConfiguration.DEFAULT_CONFIG, config, protocolSchedule);
  }

  /**
   * Construct a {@link GenesisState} from a JSON object.
   *
   * @param dataStorageConfiguration A {@link DataStorageConfiguration} describing the storage
   *     configuration
   * @param genesisConfig A {@link GenesisConfig} describing the genesis block.
   * @param protocolSchedule A protocol Schedule associated with
   * @return A new {@link GenesisState}.
   */
  public static GenesisState fromConfig(
      final DataStorageConfiguration dataStorageConfiguration,
      final GenesisConfig genesisConfig,
      final ProtocolSchedule protocolSchedule) {
    final var genesisStateRoot = calculateGenesisStateRoot(dataStorageConfiguration, genesisConfig);
    final Block block =
        new Block(
            buildHeader(genesisConfig, genesisStateRoot, protocolSchedule),
            buildBody(genesisConfig));
    return new GenesisState(block, genesisConfig);
  }

  /**
   * Construct a {@link GenesisState} from a JSON object.
   *
   * @param genesisStateRoot The root of the genesis state.
   * @param genesisConfig A {@link GenesisConfig} describing the genesis block.
   * @param protocolSchedule A protocol Schedule associated with
   * @return A new {@link GenesisState}.
   */
  public static GenesisState fromStorage(
      final Hash genesisStateRoot,
      final GenesisConfig genesisConfig,
      final ProtocolSchedule protocolSchedule) {
    final Block block =
        new Block(
            buildHeader(genesisConfig, genesisStateRoot, protocolSchedule),
            buildBody(genesisConfig));
    return new GenesisState(block, genesisConfig);
  }

<<<<<<< HEAD
  static BlockBody buildBody(final GenesisConfigFile config) {
=======
  private static BlockBody buildBody(final GenesisConfig config) {
>>>>>>> dad5fd71
    final Optional<List<Withdrawal>> withdrawals =
        isShanghaiAtGenesis(config) ? Optional.of(emptyList()) : Optional.empty();

    return new BlockBody(emptyList(), emptyList(), withdrawals);
  }

  public Block getBlock() {
    return block;
  }

  /**
   * Writes the genesis block's world state to the given {@link MutableWorldState}.
   *
   * @param target WorldView to write genesis state to
   */
  public void writeStateTo(final MutableWorldState target) {
    writeAccountsTo(target, genesisConfig.streamAllocations(), block.getHeader());
  }

  private static void writeAccountsTo(
      final MutableWorldState target,
      final Stream<GenesisAccount> genesisAccounts,
      final BlockHeader rootHeader) {
    final WorldUpdater updater = target.updater();
    genesisAccounts.forEach(
        genesisAccount -> {
          final MutableAccount account = updater.createAccount(genesisAccount.address());
          account.setNonce(genesisAccount.nonce());
          account.setBalance(genesisAccount.balance());
          account.setCode(genesisAccount.code());
          genesisAccount.storage().forEach(account::setStorageValue);
        });
    updater.commit();
    target.persist(rootHeader);
  }

<<<<<<< HEAD
  static Hash calculateGenesisStateRoot(
      final DataStorageConfiguration dataStorageConfiguration,
      final GenesisConfigFile genesisConfigFile) {
=======
  private static Hash calculateGenesisStateRoot(
      final DataStorageConfiguration dataStorageConfiguration, final GenesisConfig genesisConfig) {
>>>>>>> dad5fd71
    try (var worldState = createGenesisWorldState(dataStorageConfiguration)) {
      writeAccountsTo(worldState, genesisConfig.streamAllocations(), null);
      return worldState.rootHash();
    } catch (Exception e) {
      throw new RuntimeException(e);
    }
  }

<<<<<<< HEAD
  static BlockHeader buildHeader(
      final GenesisConfigFile genesis,
=======
  private static BlockHeader buildHeader(
      final GenesisConfig genesis,
>>>>>>> dad5fd71
      final Hash genesisRootHash,
      final ProtocolSchedule protocolSchedule) {

    return BlockHeaderBuilder.create()
        .parentHash(parseParentHash(genesis))
        .ommersHash(Hash.EMPTY_LIST_HASH)
        .coinbase(parseCoinbase(genesis))
        .stateRoot(genesisRootHash)
        .transactionsRoot(Hash.EMPTY_TRIE_HASH)
        .receiptsRoot(Hash.EMPTY_TRIE_HASH)
        .logsBloom(LogsBloomFilter.empty())
        .difficulty(parseDifficulty(genesis))
        .number(BlockHeader.GENESIS_BLOCK_NUMBER)
        .gasLimit(genesis.getGasLimit())
        .gasUsed(0L)
        .timestamp(genesis.getTimestamp())
        .extraData(parseExtraData(genesis))
        .mixHash(parseMixHash(genesis))
        .nonce(parseNonce(genesis))
        .blockHeaderFunctions(ScheduleBasedBlockHeaderFunctions.create(protocolSchedule))
        .baseFee(genesis.getGenesisBaseFeePerGas().orElse(null))
        .withdrawalsRoot(isShanghaiAtGenesis(genesis) ? Hash.EMPTY_TRIE_HASH : null)
        .blobGasUsed(isCancunAtGenesis(genesis) ? parseBlobGasUsed(genesis) : null)
        .excessBlobGas(isCancunAtGenesis(genesis) ? parseExcessBlobGas(genesis) : null)
        .parentBeaconBlockRoot(
            (isCancunAtGenesis(genesis) ? parseParentBeaconBlockRoot(genesis) : null))
        .requestsHash(isPragueAtGenesis(genesis) ? Hash.EMPTY_REQUESTS_HASH : null)
        .buildBlockHeader();
  }

  private static Address parseCoinbase(final GenesisConfig genesis) {
    return genesis
        .getCoinbase()
        .map(str -> withNiceErrorMessage("coinbase", str, Address::fromHexString))
        .orElseGet(() -> Address.wrap(Bytes.wrap(new byte[Address.SIZE])));
  }

  private static <T> T withNiceErrorMessage(
      final String name, final String value, final Function<String, T> parser) {
    try {
      return parser.apply(value);
    } catch (final IllegalArgumentException e) {
      throw createInvalidBlockConfigException(name, value, e);
    }
  }

  private static IllegalArgumentException createInvalidBlockConfigException(
      final String name, final String value, final IllegalArgumentException e) {
    return new IllegalArgumentException(
        "Invalid " + name + " in genesis block configuration: " + value, e);
  }

  private static Hash parseParentHash(final GenesisConfig genesis) {
    return withNiceErrorMessage("parentHash", genesis.getParentHash(), Hash::fromHexStringLenient);
  }

  private static Bytes parseExtraData(final GenesisConfig genesis) {
    return withNiceErrorMessage("extraData", genesis.getExtraData(), Bytes::fromHexString);
  }

  private static Difficulty parseDifficulty(final GenesisConfig genesis) {
    return withNiceErrorMessage("difficulty", genesis.getDifficulty(), Difficulty::fromHexString);
  }

  private static Hash parseMixHash(final GenesisConfig genesis) {
    return withNiceErrorMessage("mixHash", genesis.getMixHash(), Hash::fromHexStringLenient);
  }

  private static long parseNonce(final GenesisConfig genesis) {
    return withNiceErrorMessage("nonce", genesis.getNonce(), GenesisState::parseUnsignedLong);
  }

  private static long parseBlobGasUsed(final GenesisConfig genesis) {
    return withNiceErrorMessage(
        "blobGasUsed", genesis.getBlobGasUsed(), GenesisState::parseUnsignedLong);
  }

  private static BlobGas parseExcessBlobGas(final GenesisConfig genesis) {
    long excessBlobGas =
        withNiceErrorMessage(
            "excessBlobGas", genesis.getExcessBlobGas(), GenesisState::parseUnsignedLong);
    return BlobGas.of(excessBlobGas);
  }

  private static Bytes32 parseParentBeaconBlockRoot(final GenesisConfig genesis) {
    return withNiceErrorMessage(
        "parentBeaconBlockRoot", genesis.getParentBeaconBlockRoot(), Bytes32::fromHexString);
  }

  private static long parseUnsignedLong(final String value) {
    String v = value.toLowerCase(Locale.US);
    if (v.startsWith("0x")) {
      v = v.substring(2);
    }
    return Long.parseUnsignedLong(v, 16);
  }

  private static boolean isShanghaiAtGenesis(final GenesisConfig genesis) {
    final OptionalLong shanghaiTimestamp = genesis.getConfigOptions().getShanghaiTime();
    if (shanghaiTimestamp.isPresent()) {
      return genesis.getTimestamp() >= shanghaiTimestamp.getAsLong();
    }
    return isCancunAtGenesis(genesis);
  }

  private static boolean isCancunAtGenesis(final GenesisConfig genesis) {
    final OptionalLong cancunTimestamp = genesis.getConfigOptions().getCancunTime();
    if (cancunTimestamp.isPresent()) {
      return genesis.getTimestamp() >= cancunTimestamp.getAsLong();
    }
    return isPragueAtGenesis(genesis) || isCancunEOFAtGenesis(genesis);
  }

  private static boolean isCancunEOFAtGenesis(final GenesisConfig genesis) {
    final OptionalLong cancunEOFTimestamp = genesis.getConfigOptions().getCancunEOFTime();
    if (cancunEOFTimestamp.isPresent()) {
      return genesis.getTimestamp() >= cancunEOFTimestamp.getAsLong();
    }
    return false;
  }

  private static boolean isPragueAtGenesis(final GenesisConfig genesis) {
    final OptionalLong pragueTimestamp = genesis.getConfigOptions().getPragueTime();
    if (pragueTimestamp.isPresent()) {
      return genesis.getTimestamp() >= pragueTimestamp.getAsLong();
    }
    return isOsakaAtGenesis(genesis);
  }

  private static boolean isOsakaAtGenesis(final GenesisConfig genesis) {
    final OptionalLong osakaTimestamp = genesis.getConfigOptions().getOsakaTime();
    if (osakaTimestamp.isPresent()) {
      return genesis.getTimestamp() >= osakaTimestamp.getAsLong();
    }
    return isFutureEipsTimeAtGenesis(genesis);
  }

  private static boolean isFutureEipsTimeAtGenesis(final GenesisConfig genesis) {
    final OptionalLong futureEipsTime = genesis.getConfigOptions().getFutureEipsTime();
    if (futureEipsTime.isPresent()) {
      return genesis.getTimestamp() >= futureEipsTime.getAsLong();
    }
    return isExperimentalEipsTimeAtGenesis(genesis);
  }

  private static boolean isExperimentalEipsTimeAtGenesis(final GenesisConfig genesis) {
    final OptionalLong experimentalEipsTime = genesis.getConfigOptions().getExperimentalEipsTime();
    if (experimentalEipsTime.isPresent()) {
      return genesis.getTimestamp() >= experimentalEipsTime.getAsLong();
    }
    return false;
  }

  @Override
  public String toString() {
    return MoreObjects.toStringHelper(this).add("block", block).toString();
  }
}<|MERGE_RESOLUTION|>--- conflicted
+++ resolved
@@ -51,17 +51,10 @@
 
 public class GenesisState {
 
-<<<<<<< HEAD
   protected final Block block;
-  protected final GenesisConfigFile genesisConfigFile;
-
-  GenesisState(final Block block, final GenesisConfigFile genesisConfigFile) {
-=======
-  private final Block block;
-  private final GenesisConfig genesisConfig;
-
-  private GenesisState(final Block block, final GenesisConfig genesisConfig) {
->>>>>>> dad5fd71
+  protected final GenesisConfig genesisConfigFile;
+
+  protected GenesisState(final Block block, final GenesisConfig genesisConfig) {
     this.block = block;
     this.genesisConfig = genesisConfig;
   }
@@ -147,11 +140,7 @@
     return new GenesisState(block, genesisConfig);
   }
 
-<<<<<<< HEAD
-  static BlockBody buildBody(final GenesisConfigFile config) {
-=======
-  private static BlockBody buildBody(final GenesisConfig config) {
->>>>>>> dad5fd71
+  protected static BlockBody buildBody(final GenesisConfig config) {
     final Optional<List<Withdrawal>> withdrawals =
         isShanghaiAtGenesis(config) ? Optional.of(emptyList()) : Optional.empty();
 
@@ -188,14 +177,9 @@
     target.persist(rootHeader);
   }
 
-<<<<<<< HEAD
-  static Hash calculateGenesisStateRoot(
+  protected static Hash calculateGenesisStateRoot(
       final DataStorageConfiguration dataStorageConfiguration,
-      final GenesisConfigFile genesisConfigFile) {
-=======
-  private static Hash calculateGenesisStateRoot(
-      final DataStorageConfiguration dataStorageConfiguration, final GenesisConfig genesisConfig) {
->>>>>>> dad5fd71
+      final GenesisConfig genesisConfig) {
     try (var worldState = createGenesisWorldState(dataStorageConfiguration)) {
       writeAccountsTo(worldState, genesisConfig.streamAllocations(), null);
       return worldState.rootHash();
@@ -204,13 +188,8 @@
     }
   }
 
-<<<<<<< HEAD
-  static BlockHeader buildHeader(
-      final GenesisConfigFile genesis,
-=======
-  private static BlockHeader buildHeader(
+  protected static BlockHeader buildHeader(
       final GenesisConfig genesis,
->>>>>>> dad5fd71
       final Hash genesisRootHash,
       final ProtocolSchedule protocolSchedule) {
 
